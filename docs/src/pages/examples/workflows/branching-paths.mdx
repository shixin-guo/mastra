import { GithubLink } from "../../../components/github-link";

# Workflow with Branching Paths

<<<<<<< HEAD
<img src="@subscribed-chains.png" alt="Diagram showing workflow with branching paths" />

{/* prettier-ignore */}
```ts showLineNumbers copy
    import { Step, Workflow } from "@mastra/core";
import { z } from "zod"

const stepOne = new Step({
  id: "stepOne",
  execute: async ({ context }) => {
	  const triggerData = context.machineContext.triggerData
    const doubledValue = triggerData.inputValue * 2;
    return { doubledValue };
  },
});

const stepTwo = new Step({
  id: "stepTwo",
  execute: async ({ context }) => {
	  const stepOneResult = context.machineContext.stepResults.stepOne.result
    const incrementedValue = stepOneResult.doubledValue + 1;
    return { incrementedValue };
  },
});

const stepThree = new Step({
  id: "stepThree",
  execute: async ({ context }) => {
	  const stepTwoResult = context.machineContext.stepResults.stepOne.result
    const isEven = stepTwoResult.incrementedValue % 2 === 0;
    return { isEven };
  },
});

const stepFour = new Step({
  id: "stepFour",
  execute: async ({ context }) => {
	  cconst stepThreeResult = context.machineContext.stepResults.stepThree.result
    const isEven = stepThreeResult.tripledValue % 2 === 0;
    return { isEven };
  },
});

// Build the workflow
const myWorkflow = new Workflow({
  name: "my-workflow",
  triggerSchema: z.object({
    inputValue: z.number(),
  }),
});
 
myWorkflow
  .step(stepOne).then(stepTwo)
  .after(stepOne).step(stepThree).then(stepFour)
  .commit()
  
const result = await myWorkflow.execute({ triggerData: { inputValue: 3 }})
=======
This example demonstrates how to create a workflow that takes a number, doubles it, and then performs two separate operations (incrementing and squaring) on the doubled value in parallel branches.

```ts showLineNumbers copy
import { Workflow, Step } from '@mastra/core';
import { z } from 'zod';

async function main() {
  const doubleValue = new Step({
    id: 'doubleValue',
    description: 'Doubles the input value',
    outputSchema: z.object({
      doubledValue: z.number(),
    }),
    execute: async ({ context }) => {
      const inputValue = context?.machineContext?.getStepPayload<{ firstValue: number }>('trigger')?.firstValue;
      if (!inputValue) throw new Error('No input value provided');
      const doubledValue = inputValue * 2;
      return { doubledValue };
    },
  });

  const incrementByOne = new Step({
    id: 'incrementByOne',
    description: 'Adds 1 to the input value',
    outputSchema: z.object({
      incrementedValue: z.number(),
    }),
    execute: async ({ context }) => {
      const valueToIncrement = context?.machineContext?.getStepPayload<{ doubledValue: number }>('doubleValue')?.doubledValue;
      if (!valueToIncrement) throw new Error('No value to increment provided');
      const incrementedValue = valueToIncrement + 1;
      return { incrementedValue };
    },
  });

  const squareValue = new Step({
    id: 'squareValue',
    description: 'Squares the input value',
    outputSchema: z.object({
      squaredValue: z.number(),
    }),
    execute: async ({ context }) => {
      const valueToSquare = context?.machineContext?.getStepPayload<{ doubledValue: number }>('doubleValue')?.doubledValue;
      if (!valueToSquare) throw new Error('No value to square provided');
      const squaredValue = valueToSquare * valueToSquare;
      return { squaredValue };
    },
  });

  const branchedWorkflow = new Workflow({
    name: 'branched-workflow',
    triggerSchema: z.object({
      firstValue: z.number(),
    }),
  });

  branchedWorkflow
    .step(doubleValue)
    .then(incrementByOne)
    .after(doubleValue)
    .step(squareValue)
    .commit();

  const { runId, start } = branchedWorkflow.createRun();

  console.log('Run', runId);

  const res = await start({ triggerData: { firstValue: 20 } });

  console.log(res.results);
}

main();
>>>>>>> 9a06106d
```

<br />
<br />
<hr className="dark:border-[#404040] border-gray-300" />
<br />
<br />
<GithubLink
  link={
    "https://github.com/mastra-ai/mastra/blob/main/examples/basics/workflows/workflow-with-branching-paths"
  }
/><|MERGE_RESOLUTION|>--- conflicted
+++ resolved
@@ -2,7 +2,6 @@
 
 # Workflow with Branching Paths
 
-<<<<<<< HEAD
 <img src="@subscribed-chains.png" alt="Diagram showing workflow with branching paths" />
 
 {/* prettier-ignore */}
@@ -60,81 +59,6 @@
   .commit()
   
 const result = await myWorkflow.execute({ triggerData: { inputValue: 3 }})
-=======
-This example demonstrates how to create a workflow that takes a number, doubles it, and then performs two separate operations (incrementing and squaring) on the doubled value in parallel branches.
-
-```ts showLineNumbers copy
-import { Workflow, Step } from '@mastra/core';
-import { z } from 'zod';
-
-async function main() {
-  const doubleValue = new Step({
-    id: 'doubleValue',
-    description: 'Doubles the input value',
-    outputSchema: z.object({
-      doubledValue: z.number(),
-    }),
-    execute: async ({ context }) => {
-      const inputValue = context?.machineContext?.getStepPayload<{ firstValue: number }>('trigger')?.firstValue;
-      if (!inputValue) throw new Error('No input value provided');
-      const doubledValue = inputValue * 2;
-      return { doubledValue };
-    },
-  });
-
-  const incrementByOne = new Step({
-    id: 'incrementByOne',
-    description: 'Adds 1 to the input value',
-    outputSchema: z.object({
-      incrementedValue: z.number(),
-    }),
-    execute: async ({ context }) => {
-      const valueToIncrement = context?.machineContext?.getStepPayload<{ doubledValue: number }>('doubleValue')?.doubledValue;
-      if (!valueToIncrement) throw new Error('No value to increment provided');
-      const incrementedValue = valueToIncrement + 1;
-      return { incrementedValue };
-    },
-  });
-
-  const squareValue = new Step({
-    id: 'squareValue',
-    description: 'Squares the input value',
-    outputSchema: z.object({
-      squaredValue: z.number(),
-    }),
-    execute: async ({ context }) => {
-      const valueToSquare = context?.machineContext?.getStepPayload<{ doubledValue: number }>('doubleValue')?.doubledValue;
-      if (!valueToSquare) throw new Error('No value to square provided');
-      const squaredValue = valueToSquare * valueToSquare;
-      return { squaredValue };
-    },
-  });
-
-  const branchedWorkflow = new Workflow({
-    name: 'branched-workflow',
-    triggerSchema: z.object({
-      firstValue: z.number(),
-    }),
-  });
-
-  branchedWorkflow
-    .step(doubleValue)
-    .then(incrementByOne)
-    .after(doubleValue)
-    .step(squareValue)
-    .commit();
-
-  const { runId, start } = branchedWorkflow.createRun();
-
-  console.log('Run', runId);
-
-  const res = await start({ triggerData: { firstValue: 20 } });
-
-  console.log(res.results);
-}
-
-main();
->>>>>>> 9a06106d
 ```
 
 <br />
