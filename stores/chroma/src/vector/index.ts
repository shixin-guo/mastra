--- conflicted
+++ resolved
@@ -1,19 +1,12 @@
-<<<<<<< HEAD
-import { type Filter } from '@mastra/core/filter';
-import {
-  MastraVector,
-  type QueryResult,
-  type IndexStats,
-  type UpsertVectorParams,
-  type CreateIndexParams,
-  type QueryVectorParams,
-  type VectorFilter,
+import { MastraVector } from '@mastra/core/vector';
+import type {
+  QueryResult,
+  IndexStats,
+  CreateIndexParams,
+  UpsertVectorParams,
+  QueryVectorParams,
+  VectorFilter,
 } from '@mastra/core/vector';
-=======
-import type { Filter } from '@mastra/core/filter';
-import { MastraVector } from '@mastra/core/vector';
-import type { QueryResult, IndexStats } from '@mastra/core/vector';
->>>>>>> 108793c5
 import { ChromaClient } from 'chromadb';
 
 import { ChromaFilterTranslator } from './filter';
