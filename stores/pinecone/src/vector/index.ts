<<<<<<< HEAD
import { type Filter } from '@mastra/core/filter';
import {
  MastraVector,
  type QueryResult,
  type IndexStats,
  type VectorFilter,
  type QueryVectorParams,
  type CreateIndexParams,
  type UpsertVectorParams,
} from '@mastra/core/vector';
=======
import type { Filter } from '@mastra/core/filter';
import { MastraVector } from '@mastra/core/vector';
import type { QueryResult, IndexStats } from '@mastra/core/vector';
>>>>>>> 108793c5
import { Pinecone } from '@pinecone-database/pinecone';

import { PineconeFilterTranslator } from './filter';

export class PineconeVector extends MastraVector {
  private client: Pinecone;

  constructor(apiKey: string, environment?: string) {
    super();

    const opts: { apiKey: string; controllerHostUrl?: string } = { apiKey };

    if (environment) {
      opts['controllerHostUrl'] = environment;
    }

    const baseClient = new Pinecone(opts);
    const telemetry = this.__getTelemetry();
    this.client =
      telemetry?.traceClass(baseClient, {
        spanNamePrefix: 'pinecone-vector',
        attributes: {
          'vector.type': 'pinecone',
        },
      }) ?? baseClient;
  }

  async createIndex({ indexName, dimension, metric = 'cosine' }: CreateIndexParams): Promise<void> {
    if (!Number.isInteger(dimension) || dimension <= 0) {
      throw new Error('Dimension must be a positive integer');
    }
    await this.client.createIndex({
      name: indexName,
      dimension: dimension,
      metric: metric,
      spec: {
        serverless: {
          cloud: 'aws',
          region: 'us-east-1',
        },
      },
    });
  }

  async upsert({ indexName, vectors, metadata, ids }: UpsertVectorParams): Promise<string[]> {
    const index = this.client.Index(indexName);

    // Generate IDs if not provided
    const vectorIds = ids || vectors.map(() => crypto.randomUUID());

    const records = vectors.map((vector, i) => ({
      id: vectorIds[i]!,
      values: vector,
      metadata: metadata?.[i] || {},
    }));

    // Pinecone has a limit of 100 vectors per upsert request
    const batchSize = 100;
    for (let i = 0; i < records.length; i += batchSize) {
      const batch = records.slice(i, i + batchSize);
      await index.upsert(batch);
    }

    return vectorIds;
  }

  transformFilter(filter?: VectorFilter) {
    const translator = new PineconeFilterTranslator();
    return translator.translate(filter ?? {});
  }

  async query({
    indexName,
    queryVector,
    topK = 10,
    filter,
    includeVector = false,
  }: QueryVectorParams): Promise<QueryResult[]> {
    const index = this.client.Index(indexName);

    const translatedFilter = this.transformFilter(filter);

    const results = await index.query({
      vector: queryVector,
      topK,
      filter: translatedFilter,
      includeMetadata: true,
      includeValues: includeVector,
    });

    return results.matches.map(match => ({
      id: match.id,
      score: match.score || 0,
      metadata: match.metadata as Record<string, any>,
      ...(includeVector && { vector: match.values || [] }),
    }));
  }

  async listIndexes(): Promise<string[]> {
    const indexesResult = await this.client.listIndexes();
    return indexesResult?.indexes?.map(index => index.name) || [];
  }

  async describeIndex(indexName: string): Promise<IndexStats> {
    const index = this.client.Index(indexName);
    const stats = await index.describeIndexStats();
    const description = await this.client.describeIndex(indexName);

    return {
      dimension: description.dimension,
      count: stats.totalRecordCount || 0,
      metric: description.metric as 'cosine' | 'euclidean' | 'dotproduct',
    };
  }

  async deleteIndex(indexName: string): Promise<void> {
    try {
      await this.client.deleteIndex(indexName);
    } catch (error: any) {
      throw new Error(`Failed to delete Pinecone index: ${error.message}`);
    }
  }
}<|MERGE_RESOLUTION|>--- conflicted
+++ resolved
@@ -1,19 +1,12 @@
-<<<<<<< HEAD
-import { type Filter } from '@mastra/core/filter';
-import {
-  MastraVector,
-  type QueryResult,
-  type IndexStats,
-  type VectorFilter,
-  type QueryVectorParams,
-  type CreateIndexParams,
-  type UpsertVectorParams,
+import { MastraVector } from '@mastra/core/vector';
+import type {
+  QueryResult,
+  IndexStats,
+  CreateIndexParams,
+  UpsertVectorParams,
+  QueryVectorParams,
+  VectorFilter,
 } from '@mastra/core/vector';
-=======
-import type { Filter } from '@mastra/core/filter';
-import { MastraVector } from '@mastra/core/vector';
-import type { QueryResult, IndexStats } from '@mastra/core/vector';
->>>>>>> 108793c5
 import { Pinecone } from '@pinecone-database/pinecone';
 
 import { PineconeFilterTranslator } from './filter';
