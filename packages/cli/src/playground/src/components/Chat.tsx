import { AgentChat } from '@mastra/playground-ui';
import { useEffect, useState, useCallback } from 'react';
import { useSWRConfig } from 'swr';

import type { Message, ChatProps } from '../types';

import { ChatContainer, ChatForm, ChatMessages } from './ui/chat';
import { MessageInput } from './ui/message-input';
import { MessageList } from './ui/message-list';
import { PromptSuggestions } from './ui/prompt-suggestions';
import { ScrollArea } from './ui/scroll-area';

<<<<<<< HEAD
export function Chat({ agentId, initialMessages = [], agentName, threadId, memory, url }: ChatProps) {
  // const [messages, setMessages] = useState<Message[]>(initialMessages);
  // const [input, setInput] = useState('');
  // const [isLoading, setIsLoading] = useState(false);
  // const { mutate } = useSWRConfig();

  // useEffect(() => {
  //   if (initialMessages) {
  //     setMessages(initialMessages);
  //   }
  // }, [initialMessages]);

  // const handleInputChange = useCallback((e: React.ChangeEvent<HTMLTextAreaElement>) => {
  //   setInput(e.target.value);
  // }, []);
  // const handleSubmit = async (event?: { preventDefault?: () => void }) => {
  //   event?.preventDefault?.();
  //   if (!input.trim() || isLoading) return;

  //   const userMessage = input;
  //   setInput('');
  //   setIsLoading(true);
  //   const newUserMessage = {
  //     id: Date.now().toString(),
  //     role: 'user' as const,
  //     content: userMessage,
  //   };

  //   const newAssistantMessage = {
  //     id: (Date.now() + 1).toString(),
  //     role: 'assistant' as const,
  //     content: '',
  //   };

  //   setMessages(prev => [...prev, newUserMessage, newAssistantMessage]);

  //   try {
  //     const response = await fetch('/api/agents/' + agentId + '/stream', {
  //       method: 'POST',
  //       headers: { 'Content-Type': 'application/json' },
  //       body: JSON.stringify({
  //         messages: [userMessage],
  //         ...(memory ? { threadId, resourceid: agentId } : {}),
  //       }),
  //     });

  //     if (!response.body) {
  //       throw new Error('No response body');
  //     }

  //     if (response.status !== 200) {
  //       const error = await response.json();
  //       throw new Error(error.message);
  //     }

  //     mutate(`/api/memory/threads?resourceid=${agentId}&agentId=${agentId}`);

  //     const reader = response.body.getReader();
  //     const decoder = new TextDecoder();
  //     let buffer = '';
  //     let assistantMessage = '';
  //     let errorMessage = '';

  //     try {
  //       while (true) {
  //         const { done, value } = await reader.read();

  //         if (done) break;

  //         const chunk = decoder.decode(value);
  //         buffer += chunk;

  //         const matches = buffer.matchAll(/0:"([^"]*)"/g);
  //         const errorMatches = buffer.matchAll(/3:"([^"]*)"/g);

  //         if (errorMatches) {
  //           for (const match of errorMatches) {
  //             const content = match[1];
  //             errorMessage += content;
  //             setMessages(prev => [
  //               ...prev.slice(0, -1),
  //               { ...prev[prev.length - 1], content: errorMessage, isError: true },
  //             ]);
  //           }
  //         }

  //         for (const match of matches) {
  //           const content = match[1];
  //           assistantMessage += content;
  //           setMessages(prev => [...prev.slice(0, -1), { ...prev[prev.length - 1], content: assistantMessage }]);
  //         }
  //         buffer = '';
  //       }
  //     } catch (error: any) {
  //       throw new Error(error.message);
  //     } finally {
  //       reader.releaseLock();
  //     }
  //   } catch (error: any) {
  //     setMessages(prev => [
  //       ...prev.slice(0, -1),
  //       {
  //         ...prev[prev.length - 1],
  //         content: error?.message || `An error occurred while processing your request.`,
  //         isError: true,
  //       },
  //     ]);
  //   } finally {
  //     setIsLoading(false);
  //   }
  // };

  // const lastMessage = messages.at(-1);
  // const isEmpty = messages.length === 0;
  // const isTyping = isLoading && lastMessage?.role === 'assistant' && !lastMessage?.content.trim();

  // const append = useCallback(
  //   (message: { role: 'user'; content: string }) => {
  //     setInput(message.content);
  //     handleSubmit();
  //   },
  //   [handleSubmit],
  // );

  // const suggestions = ['What capabilities do you have?', 'How can you help me?', 'Tell me about yourself'];
=======
export function Chat({ agentId, initialMessages = [], agentName, threadId, memory }: ChatProps) {
  const [messages, setMessages] = useState<Message[]>(initialMessages);
  const [input, setInput] = useState('');
  const [isLoading, setIsLoading] = useState(false);
  const { mutate } = useSWRConfig();

  useEffect(() => {
    if (initialMessages) {
      setMessages(initialMessages);
    }
  }, [initialMessages]);

  const handleInputChange = useCallback((e: React.ChangeEvent<HTMLTextAreaElement>) => {
    setInput(e.target.value);
  }, []);

  const handleSubmit = async (event?: { preventDefault?: () => void }) => {
    event?.preventDefault?.();
    if (!input.trim() || isLoading) return;

    const userMessage = input;
    setInput('');
    setIsLoading(true);
    const newUserMessage = {
      id: Date.now().toString(),
      role: 'user' as const,
      content: userMessage,
    };

    const newAssistantMessage = {
      id: (Date.now() + 1).toString(),
      role: 'assistant' as const,
      content: '',
    };

    setMessages(prev => [...prev, newUserMessage, newAssistantMessage]);

    try {
      const response = await fetch('/api/agents/' + agentId + '/stream', {
        method: 'POST',
        headers: { 'Content-Type': 'application/json' },
        body: JSON.stringify({
          messages: [userMessage],
          runId: agentId,
          ...(memory ? { threadId, resourceid: agentId } : {}),
        }),
      });

      if (!response.body) {
        throw new Error('No response body');
      }

      if (response.status !== 200) {
        const error = await response.json();
        throw new Error(error.message);
      }

      mutate(`/api/memory/threads?resourceid=${agentId}&agentId=${agentId}`);

      const reader = response.body.getReader();
      const decoder = new TextDecoder();
      let buffer = '';
      let assistantMessage = '';
      let errorMessage = '';

      try {
        while (true) {
          const { done, value } = await reader.read();

          if (done) break;

          const chunk = decoder.decode(value);
          buffer += chunk;

          const matches = buffer.matchAll(/0:"((?:\\.|(?!").)*?)"/g);
          const errorMatches = buffer.matchAll(/3:"((?:\\.|(?!").)*?)"/g);

          if (errorMatches) {
            for (const match of errorMatches) {
              const content = match[1];
              errorMessage += content;
              setMessages(prev => [
                ...prev.slice(0, -1),
                { ...prev[prev.length - 1], content: errorMessage, isError: true },
              ]);
            }
          }

          for (const match of matches) {
            const content = match[1].replace(/\\"/g, '"');
            assistantMessage += content;
            setMessages(prev => [...prev.slice(0, -1), { ...prev[prev.length - 1], content: assistantMessage }]);
          }
          buffer = '';
        }
      } catch (error: any) {
        throw new Error(error.message);
      } finally {
        reader.releaseLock();
      }
    } catch (error: any) {
      setMessages(prev => [
        ...prev.slice(0, -1),
        {
          ...prev[prev.length - 1],
          content: error?.message || `An error occurred while processing your request.`,
          isError: true,
        },
      ]);
    } finally {
      setIsLoading(false);
    }
  };

  const lastMessage = messages.at(-1);
  const isEmpty = messages.length === 0;
  const isTyping = isLoading && lastMessage?.role === 'assistant' && !lastMessage?.content.trim();

  const append = useCallback(
    (message: { role: 'user'; content: string }) => {
      setInput(message.content);
      handleSubmit();
    },
    [handleSubmit],
  );

  const suggestions = ['What capabilities do you have?', 'How can you help me?', 'Tell me about yourself'];
>>>>>>> df3eed9d

  return (
    <AgentChat
      agentId={agentId}
      initialMessages={initialMessages}
      agentName={agentName}
      threadId={threadId}
      memory={memory}
    />
  );
  // return (
  //   <ChatContainer className="h-full px-4 pb-3 pt-4 max-w-[1000px] mx-auto">
  //     <div className="flex flex-col h-full">
  //       {isEmpty ? (
  //         <div className="mx-auto max-w-2xl">
  //           <PromptSuggestions label={`Chat with ${agentName}`} append={append} suggestions={suggestions} />
  //         </div>
  //       ) : (
  //         <ScrollArea className=" h-[calc(100vh-15rem)] px-4">
  //           <ChatMessages messages={messages}>
  //             <MessageList messages={messages} isTyping={isTyping} />
  //           </ChatMessages>
  //         </ScrollArea>
  //       )}
  //     </div>

  //     <div className="flex flex-col mt-auto gap-2">
  //       <ChatForm isPending={isLoading || isTyping} handleSubmit={handleSubmit}>
  //         {({ files, setFiles }) => (
  //           <MessageInput
  //             value={input}
  //             onChange={handleInputChange}
  //             files={files}
  //             setFiles={setFiles}
  //             isGenerating={isLoading}
  //             placeholder={`Enter your message...`}
  //           />
  //         )}
  //       </ChatForm>
  //       {!memory && (
  //         <div className="flex items-center gap-1 text-sm text-mastra-el-5">
  //           <svg
  //             xmlns="http://www.w3.org/2000/svg"
  //             width="14"
  //             height="14"
  //             viewBox="0 0 24 24"
  //             fill="none"
  //             stroke="currentColor"
  //             strokeWidth="2"
  //             strokeLinecap="round"
  //             strokeLinejoin="round"
  //             className="text-purple-400"
  //           >
  //             <circle cx="12" cy="12" r="10" />
  //             <path d="M12 16v-4" />
  //             <path d="M12 8h.01" />
  //           </svg>
  //           <span className="text-xs text-gray-300/60">
  //             Agent will not remember previous messages. To enable memory for agent see{' '}
  //             <a
  //               href="https://mastra.ai/docs/agents/01-agent-memory"
  //               target="_blank"
  //               rel="noopener"
  //               className="text-gray-300/60 hover:text-gray-100 underline"
  //             >
  //               docs.
  //             </a>
  //           </span>
  //         </div>
  //       )}
  //     </div>
  //   </ChatContainer>
  // );
}<|MERGE_RESOLUTION|>--- conflicted
+++ resolved
@@ -1,4 +1,3 @@
-import { AgentChat } from '@mastra/playground-ui';
 import { useEffect, useState, useCallback } from 'react';
 import { useSWRConfig } from 'swr';
 
@@ -10,133 +9,6 @@
 import { PromptSuggestions } from './ui/prompt-suggestions';
 import { ScrollArea } from './ui/scroll-area';
 
-<<<<<<< HEAD
-export function Chat({ agentId, initialMessages = [], agentName, threadId, memory, url }: ChatProps) {
-  // const [messages, setMessages] = useState<Message[]>(initialMessages);
-  // const [input, setInput] = useState('');
-  // const [isLoading, setIsLoading] = useState(false);
-  // const { mutate } = useSWRConfig();
-
-  // useEffect(() => {
-  //   if (initialMessages) {
-  //     setMessages(initialMessages);
-  //   }
-  // }, [initialMessages]);
-
-  // const handleInputChange = useCallback((e: React.ChangeEvent<HTMLTextAreaElement>) => {
-  //   setInput(e.target.value);
-  // }, []);
-  // const handleSubmit = async (event?: { preventDefault?: () => void }) => {
-  //   event?.preventDefault?.();
-  //   if (!input.trim() || isLoading) return;
-
-  //   const userMessage = input;
-  //   setInput('');
-  //   setIsLoading(true);
-  //   const newUserMessage = {
-  //     id: Date.now().toString(),
-  //     role: 'user' as const,
-  //     content: userMessage,
-  //   };
-
-  //   const newAssistantMessage = {
-  //     id: (Date.now() + 1).toString(),
-  //     role: 'assistant' as const,
-  //     content: '',
-  //   };
-
-  //   setMessages(prev => [...prev, newUserMessage, newAssistantMessage]);
-
-  //   try {
-  //     const response = await fetch('/api/agents/' + agentId + '/stream', {
-  //       method: 'POST',
-  //       headers: { 'Content-Type': 'application/json' },
-  //       body: JSON.stringify({
-  //         messages: [userMessage],
-  //         ...(memory ? { threadId, resourceid: agentId } : {}),
-  //       }),
-  //     });
-
-  //     if (!response.body) {
-  //       throw new Error('No response body');
-  //     }
-
-  //     if (response.status !== 200) {
-  //       const error = await response.json();
-  //       throw new Error(error.message);
-  //     }
-
-  //     mutate(`/api/memory/threads?resourceid=${agentId}&agentId=${agentId}`);
-
-  //     const reader = response.body.getReader();
-  //     const decoder = new TextDecoder();
-  //     let buffer = '';
-  //     let assistantMessage = '';
-  //     let errorMessage = '';
-
-  //     try {
-  //       while (true) {
-  //         const { done, value } = await reader.read();
-
-  //         if (done) break;
-
-  //         const chunk = decoder.decode(value);
-  //         buffer += chunk;
-
-  //         const matches = buffer.matchAll(/0:"([^"]*)"/g);
-  //         const errorMatches = buffer.matchAll(/3:"([^"]*)"/g);
-
-  //         if (errorMatches) {
-  //           for (const match of errorMatches) {
-  //             const content = match[1];
-  //             errorMessage += content;
-  //             setMessages(prev => [
-  //               ...prev.slice(0, -1),
-  //               { ...prev[prev.length - 1], content: errorMessage, isError: true },
-  //             ]);
-  //           }
-  //         }
-
-  //         for (const match of matches) {
-  //           const content = match[1];
-  //           assistantMessage += content;
-  //           setMessages(prev => [...prev.slice(0, -1), { ...prev[prev.length - 1], content: assistantMessage }]);
-  //         }
-  //         buffer = '';
-  //       }
-  //     } catch (error: any) {
-  //       throw new Error(error.message);
-  //     } finally {
-  //       reader.releaseLock();
-  //     }
-  //   } catch (error: any) {
-  //     setMessages(prev => [
-  //       ...prev.slice(0, -1),
-  //       {
-  //         ...prev[prev.length - 1],
-  //         content: error?.message || `An error occurred while processing your request.`,
-  //         isError: true,
-  //       },
-  //     ]);
-  //   } finally {
-  //     setIsLoading(false);
-  //   }
-  // };
-
-  // const lastMessage = messages.at(-1);
-  // const isEmpty = messages.length === 0;
-  // const isTyping = isLoading && lastMessage?.role === 'assistant' && !lastMessage?.content.trim();
-
-  // const append = useCallback(
-  //   (message: { role: 'user'; content: string }) => {
-  //     setInput(message.content);
-  //     handleSubmit();
-  //   },
-  //   [handleSubmit],
-  // );
-
-  // const suggestions = ['What capabilities do you have?', 'How can you help me?', 'Tell me about yourself'];
-=======
 export function Chat({ agentId, initialMessages = [], agentName, threadId, memory }: ChatProps) {
   const [messages, setMessages] = useState<Message[]>(initialMessages);
   const [input, setInput] = useState('');
@@ -264,78 +136,68 @@
   );
 
   const suggestions = ['What capabilities do you have?', 'How can you help me?', 'Tell me about yourself'];
->>>>>>> df3eed9d
 
   return (
-    <AgentChat
-      agentId={agentId}
-      initialMessages={initialMessages}
-      agentName={agentName}
-      threadId={threadId}
-      memory={memory}
-    />
+    <ChatContainer className="h-full px-4 pb-3 pt-4 max-w-[1000px] mx-auto">
+      <div className="flex flex-col h-full">
+        {isEmpty ? (
+          <div className="mx-auto max-w-2xl">
+            <PromptSuggestions label={`Chat with ${agentName}`} append={append} suggestions={suggestions} />
+          </div>
+        ) : (
+          <ScrollArea className=" h-[calc(100vh-15rem)] px-4">
+            <ChatMessages messages={messages}>
+              <MessageList messages={messages} isTyping={isTyping} />
+            </ChatMessages>
+          </ScrollArea>
+        )}
+      </div>
+
+      <div className="flex flex-col mt-auto gap-2">
+        <ChatForm isPending={isLoading || isTyping} handleSubmit={handleSubmit}>
+          {({ files, setFiles }) => (
+            <MessageInput
+              value={input}
+              onChange={handleInputChange}
+              files={files}
+              setFiles={setFiles}
+              isGenerating={isLoading}
+              placeholder={`Enter your message...`}
+            />
+          )}
+        </ChatForm>
+        {!memory && (
+          <div className="flex items-center gap-1 text-sm text-mastra-el-5">
+            <svg
+              xmlns="http://www.w3.org/2000/svg"
+              width="14"
+              height="14"
+              viewBox="0 0 24 24"
+              fill="none"
+              stroke="currentColor"
+              strokeWidth="2"
+              strokeLinecap="round"
+              strokeLinejoin="round"
+              className="text-purple-400"
+            >
+              <circle cx="12" cy="12" r="10" />
+              <path d="M12 16v-4" />
+              <path d="M12 8h.01" />
+            </svg>
+            <span className="text-xs text-gray-300/60">
+              Agent will not remember previous messages. To enable memory for agent see{' '}
+              <a
+                href="https://mastra.ai/docs/agents/01-agent-memory"
+                target="_blank"
+                rel="noopener"
+                className="text-gray-300/60 hover:text-gray-100 underline"
+              >
+                docs.
+              </a>
+            </span>
+          </div>
+        )}
+      </div>
+    </ChatContainer>
   );
-  // return (
-  //   <ChatContainer className="h-full px-4 pb-3 pt-4 max-w-[1000px] mx-auto">
-  //     <div className="flex flex-col h-full">
-  //       {isEmpty ? (
-  //         <div className="mx-auto max-w-2xl">
-  //           <PromptSuggestions label={`Chat with ${agentName}`} append={append} suggestions={suggestions} />
-  //         </div>
-  //       ) : (
-  //         <ScrollArea className=" h-[calc(100vh-15rem)] px-4">
-  //           <ChatMessages messages={messages}>
-  //             <MessageList messages={messages} isTyping={isTyping} />
-  //           </ChatMessages>
-  //         </ScrollArea>
-  //       )}
-  //     </div>
-
-  //     <div className="flex flex-col mt-auto gap-2">
-  //       <ChatForm isPending={isLoading || isTyping} handleSubmit={handleSubmit}>
-  //         {({ files, setFiles }) => (
-  //           <MessageInput
-  //             value={input}
-  //             onChange={handleInputChange}
-  //             files={files}
-  //             setFiles={setFiles}
-  //             isGenerating={isLoading}
-  //             placeholder={`Enter your message...`}
-  //           />
-  //         )}
-  //       </ChatForm>
-  //       {!memory && (
-  //         <div className="flex items-center gap-1 text-sm text-mastra-el-5">
-  //           <svg
-  //             xmlns="http://www.w3.org/2000/svg"
-  //             width="14"
-  //             height="14"
-  //             viewBox="0 0 24 24"
-  //             fill="none"
-  //             stroke="currentColor"
-  //             strokeWidth="2"
-  //             strokeLinecap="round"
-  //             strokeLinejoin="round"
-  //             className="text-purple-400"
-  //           >
-  //             <circle cx="12" cy="12" r="10" />
-  //             <path d="M12 16v-4" />
-  //             <path d="M12 8h.01" />
-  //           </svg>
-  //           <span className="text-xs text-gray-300/60">
-  //             Agent will not remember previous messages. To enable memory for agent see{' '}
-  //             <a
-  //               href="https://mastra.ai/docs/agents/01-agent-memory"
-  //               target="_blank"
-  //               rel="noopener"
-  //               className="text-gray-300/60 hover:text-gray-100 underline"
-  //             >
-  //               docs.
-  //             </a>
-  //           </span>
-  //         </div>
-  //       )}
-  //     </div>
-  //   </ChatContainer>
-  // );
 }