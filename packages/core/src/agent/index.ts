--- conflicted
+++ resolved
@@ -11,10 +11,6 @@
 import { randomUUID } from 'crypto';
 import { z, ZodSchema } from 'zod';
 
-<<<<<<< HEAD
-import { Action } from '../action';
-=======
->>>>>>> 3a90864a
 import { MastraBase } from '../base';
 import { LLM } from '../llm';
 import { GenerateReturn, ModelConfig, StructuredOutput } from '../llm/types';
@@ -22,11 +18,7 @@
 import { MastraMemory, ThreadType } from '../memory';
 import { Run } from '../run/types';
 import { InstrumentClass } from '../telemetry';
-<<<<<<< HEAD
-import { CoreTool } from '../tools/types';
-=======
 import { CoreTool, ToolAction } from '../tools/types';
->>>>>>> 3a90864a
 
 import { ToolsetsInput } from './types';
 
@@ -34,13 +26,9 @@
   prefix: 'agent',
   excludeMethods: ['__setTools', '__setLogger', '__setTelemetry', 'log'],
 })
-<<<<<<< HEAD
-export class Agent<TTools extends Record<string, Action<any, any>> = Record<string, Action>> extends MastraBase {
-=======
 export class Agent<
   TTools extends Record<string, ToolAction<any, any, any, any>> = Record<string, ToolAction<any, any, any, any>>,
 > extends MastraBase {
->>>>>>> 3a90864a
   public name: string;
   private memory?: MastraMemory;
   readonly llm: LLM;
