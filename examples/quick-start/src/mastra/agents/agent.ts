--- conflicted
+++ resolved
@@ -1,7 +1,3 @@
-<<<<<<< HEAD
-import { groq } from '@ai-sdk/groq';
-=======
->>>>>>> df3eed9d
 import { openai } from '@ai-sdk/openai';
 import { Agent } from '@mastra/core';
 
